--- conflicted
+++ resolved
@@ -19,47 +19,6 @@
   </a>
 </p>
 
-<<<<<<< HEAD
-## Content
-* [Supported PHP Versions](#supported-php-versions)
-* [Features](#features)
-* [Usage](#usage)
-  * [Basic Usage](#basic-usage)
-  * [Building More Complex DOM](#building-more-complex-dom)
-  * [HTML/PHP Template Files](#htmlphp-template-files)
-    * [HTML Templates](#html-templates)
-    * [PHP Templates](#php-templates)
-* [Creating XML Documents](#creating-xml-Documents)
-* [License](#license)
- 
-
-## Supported PHP Versions
-|                                                                                       Build Status                                                                                       |
-|:----------------------------------------------------------------------------------------------------------------------------------------------------------------------------------------:|
-| <a target="_blank" href="https://github.com/WebFiori/ui/actions/workflows/php81.yaml"><img src="https://github.com/WebFiori/ui/actions/workflows/php81.yaml/badge.svg?branch=main"></a>  |
-| <a target="_blank" href="https://github.com/WebFiori/ui/actions/workflows/php82.yaml"><img src="https://github.com/WebFiori/ui/actions/workflows/php82.yaml/badge.svg?branch=main"></a>  |
-| <a target="_blank" href="https://github.com/WebFiori/ui/actions/workflows/php83.yaml"><img src="https://github.com/WebFiori/ui/actions/workflows/php83.yaml/badge.svg?branch=main"></a>  |
-| <a target="_blank" href="https://github.com/WebFiori/ui/actions/workflows/php84.yaml"><img src="https://github.com/WebFiori/ui/actions/workflows/php84.yaml/badge.svg?branch=main"></a>  |
-
-
-| <a target="_blank" href="https://github.com/WebFiori/ui/actions/workflows/php81.yaml"><img src="https://github.com/WebFiori/ui/actions/workflows/php81.yaml/badge.svg?branch=main"></a>  |
-| <a target="_blank" href="https://github.com/WebFiori/ui/actions/workflows/php82.yaml"><img src="https://github.com/WebFiori/ui/actions/workflows/php82.yaml/badge.svg?branch=main"></a>  |
-| <a target="_blank" href="https://github.com/WebFiori/ui/actions/workflows/php83.yaml"><img src="https://github.com/WebFiori/ui/actions/workflows/php83.yaml/badge.svg?branch=main"></a>  |
-
-## Features
-* Ability to create custom HTML UI Elements in OOP approach.
-* Virtual DOM through PHP.
-* Building dynamic HTML templates with PHP.
-* Support for rendering XML documents.
-  
-## Usage
-
-### Basic Usage
-
-The basic use case is to have HTML document with some text in its body. The class `HTMLDoc` represent HTML document. Simply, create an instance of this class and use it to build the whole HTML document. The class can be used as follows:
-``` php
-use WebFiori\Ui\HTMLDoc;
-=======
 A PHP library for creating HTML documents and DOM manipulation with an object-oriented approach. Build dynamic web pages, forms, tables, and complex UI components programmatically with clean, readable code.
 
 ## ✨ Features
@@ -92,7 +51,9 @@
 
 ## 🚀 Installation
 
-Install via Composer:
+The basic use case is to have HTML document with some text in its body. The class `HTMLDoc` represent HTML document. Simply, create an instance of this class and use it to build the whole HTML document. The class can be used as follows:
+``` php
+use WebFiori\Ui\HTMLDoc;
 
 ```bash
 composer require webfiori/ui
@@ -100,10 +61,115 @@
 
 Or add to your `composer.json`:
 
-```json
-{
-    "require": {
-        "webfiori/ui": "^3.0"
+All HTML elements are represented as an instance of the class `HTMLNode`. Developers can extend this class to create custom UI components as classes. The library has already pre-made components which are used in the next code sample. In addition to that, the class has methods which utilize theses components and fasten the process of adding them as children of any HTML element. The following code shows a code which is used to create a basic login form.
+
+``` php
+use WebFiori\Ui\HTMLDoc;
+
+//Create new instance of "HTMLDoc".
+$doc = new HTMLDoc();
+
+// Build a login form.
+$body = $doc->getBody();
+$body->text('Login to System')->hr();
+
+$form = $body->form(['method' => 'post', 'actiion' => 'https://example.com/login']);
+
+$form->label('Username:');
+$form->br();
+$form->input('text', ['placeholder'=>'You can use your email address.', 'style' => 'width:250px']);
+$form->br();
+$form->label('Password:');
+$form->br();
+$form->input('password', ['placeholder' => 'Type in your password here.', 'style' => 'width:250px']);
+$form->br();
+$form->input('submit', ['value' => 'Login']);
+
+echo $doc;
+```
+
+The output of the code would be similar to the following image.
+
+<img src="tests/images/login-form.png">
+
+### HTML/PHP Template Files
+Some developers don't like to have everything in PHP. For example, front-end developers like to work directly with HTML since it has femiliar syntax. For this reason, the library include basic support for using HTML or PHP files as templates. If the templates are pure HTML, then variables are set in the document using slots. If the template has a mix between PHP and HTML, then PHP variables can be passed to the template.
+
+#### HTML Templates
+
+Assume that we have HTML file with the following markup:
+``` html
+<!DOCTYPE html>
+<html>
+    <head>
+        <title>{{page-title}}</title>
+        <meta charset="UTF-8">
+        <meta name="viewport" content="width=device-width, initial-scale=1.0">
+        <meta name="description" content="{{page-desc}}">
+    </head>
+    <body>
+        <section>
+            <h1>{{page-title}}</h1>
+            <p>
+                Hello Mr.{{ mr-name }}. This is your visit number {{visit-number}} 
+                to our website.
+            </p>
+        </section>
+    </body>
+</html>
+```
+It is noted that there are strings which are enclosed between `{{}}`. Any string enclosed between `{{}}` is called a slot. To fill any slot, its value must be passed when rendered in PHP. The file will be rendered into an instance of the class `HTMLNode`. The file can be rendered using the static method `HTMLNode::fromFile(string $templatePath, array $values)`. First parameter of the method is the path to the template and the second parameter is an associative array that holds values of slots. The keys of the array are slots names and the value of each index is the value of the slot. The following code shows how this document is loaded into an instance of the class `HTMLNode` with slots values.
+``` php
+$document = HTMLNode::fromFile('my-html-file.html', [
+    'page-title' => 'Hello Page',
+    'page-desc' => 'A page that shows visits numbers.',
+    'mr-name' => 'Ibrahim Ali',
+    'visit-number' => 33,
+]);
+echo $document
+```
+The output of the above PHP code will be the following HTML code.
+``` html
+<!DOCTYPE html>
+<html>
+    <head>
+        <title>Hello Page</title>
+        <meta charset="UTF-8">
+        <meta name="viewport" content="width=device-width, initial-scale=1.0">
+        <meta name="description" content="A page that shows visits numbers.">
+    </head>
+    <body>
+        <section>
+            <h1>Hello Page</h1>
+            <p>
+                Hello Mr.Ibrahim Ali. This is your visit number 33
+                to our website.
+            </p>
+        </section>
+    </body>
+</html>
+```
+#### PHP Templates
+
+One draw back of using raw HTML template files with slots is that it can't have dynamic PHP code. To overcome this, it is possible to have the template written as a mix between HTML and PHP. This feature allow the use of all PHP features in HTML template. Also, this allow developers to pass PHP variables in addition to values for slots.
+
+Assuming that we have the following PHP template that shows a list of posts titles:
+
+``` php
+<div>
+    <?php 
+    if (count($posts) != 0) {?>
+    <ul>
+    <?php
+        foreach ($posts as $postTitle) {?>
+        <li><?= $postTitle;?></li>
+        <?php
+        }
+        ?>
+    </ul>
+    <?php
+    } else {
+        echo "No posts.\n";
     }
 }
 ```
@@ -121,8 +187,7 @@
 <?php
 require_once 'vendor/autoload.php';
 
-use WebFiori\UI\HTMLDoc;
->>>>>>> 9ec23a70
+use WebFiori\Ui\HTMLDoc;
 
 // Create a complete HTML5 document
 $doc = new HTMLDoc();
@@ -141,7 +206,7 @@
 ### Build Elements Programmatically
 
 ```php
-use WebFiori\UI\HTMLNode;
+use WebFiori\Ui\HTMLNode;
 
 // Create a navigation menu
 $nav = new HTMLNode('nav', ['class' => 'main-nav']);
@@ -206,13 +271,8 @@
 
 ### Complete Document Structure
 
-<<<<<<< HEAD
-``` php
+```php
 use WebFiori\Ui\HTMLDoc;
-=======
-```php
-use WebFiori\UI\HTMLDoc;
->>>>>>> 9ec23a70
 
 $doc = new HTMLDoc();
 
@@ -274,7 +334,7 @@
 ### Element Creation and Manipulation
 
 ```php
-use WebFiori\UI\HTMLNode;
+use WebFiori\Ui\HTMLNode;
 
 // Create elements with attributes
 $container = new HTMLNode('div', [
@@ -370,7 +430,7 @@
 ### Complete Form Creation
 
 ```php
-use WebFiori\UI\HTMLDoc;
+use WebFiori\Ui\HTMLDoc;
 
 $doc = new HTMLDoc();
 $body = $doc->getBody();
@@ -517,7 +577,7 @@
 ### Dynamic Data Tables
 
 ```php
-use WebFiori\UI\HTMLNode;
+use WebFiori\Ui\HTMLNode;
 
 // Create responsive data table
 $tableContainer = new HTMLNode('div', ['class' => 'table-responsive']);
@@ -609,7 +669,7 @@
 ### Navigation Menus
 
 ```php
-use WebFiori\UI\HTMLNode;
+use WebFiori\Ui\HTMLNode;
 
 // Main navigation
 $nav = new HTMLNode('nav', ['class' => 'navbar navbar-expand-lg navbar-dark bg-dark']);
@@ -691,7 +751,7 @@
 ### Image Galleries and Media Components
 
 ```php
-use WebFiori\UI\HTMLNode;
+use WebFiori\Ui\HTMLNode;
 
 // Hero section with background image
 $hero = new HTMLNode('section', ['class' => 'hero-section']);
@@ -801,7 +861,7 @@
 
 **Using the template:**
 ```php
-use WebFiori\UI\HTMLNode;
+use WebFiori\Ui\HTMLNode;
 
 $document = HTMLNode::fromFile('template.html', [
     'lang' => 'en',
@@ -892,7 +952,7 @@
 ### CSS Management
 
 ```php
-use WebFiori\UI\HTMLNode;
+use WebFiori\Ui\HTMLNode;
 
 $element = new HTMLNode('div');
 
@@ -972,7 +1032,7 @@
 WebFiori UI implements PHP's Iterator and Countable interfaces for seamless traversal:
 
 ```php
-use WebFiori\UI\HTMLNode;
+use WebFiori\Ui\HTMLNode;
 
 $menu = new HTMLNode('ul', ['class' => 'main-menu']);
 $menu->li('Home');
@@ -1010,7 +1070,7 @@
 ### XML Document Generation
 
 ```php
-use WebFiori\UI\HTMLNode;
+use WebFiori\Ui\HTMLNode;
 
 // Create SAML assertion
 $assertion = new HTMLNode('saml:Assertion', [
@@ -1048,7 +1108,7 @@
 ### Optimizing HTML Output
 
 ```php
-use WebFiori\UI\HTMLNode;
+use WebFiori\Ui\HTMLNode;
 
 // For production: Use unformatted output
 $container = new HTMLNode('div');
@@ -1228,7 +1288,7 @@
 <?php
 require_once 'vendor/autoload.php';
 
-use WebFiori\UI\HTMLDoc;
+use WebFiori\Ui\HTMLDoc;
 
 // Create a complete responsive web page
 $doc = new HTMLDoc();
